--- conflicted
+++ resolved
@@ -6,18 +6,11 @@
 
 __all__ = [
     'INode', 'FakeNode', 'ProcessNode', 'gather_deferreds',
-<<<<<<< HEAD
-    'auto_threaded', 'get_all_ips',
-=======
     'auto_threaded', 'auto_openstack_logging',
->>>>>>> d1ba41a4
+    'get_all_ips',
 ]
 
 from ._ipc import INode, FakeNode, ProcessNode
 from ._defer import gather_deferreds
-<<<<<<< HEAD
-from ._thread import auto_threaded
-from ._net import get_all_ips
-=======
 from ._thread import auto_threaded, auto_openstack_logging
->>>>>>> d1ba41a4
+from ._net import get_all_ips