--- conflicted
+++ resolved
@@ -276,19 +276,13 @@
         credential object.
     :ivar bytes username: A username.
     """
-<<<<<<< HEAD
     credential = field(mandatory=True, type=FlockerCredential)
     username = field(mandatory=True, type=bytes)
-=======
-    credential = field(mandatory=True)
-    username = field(mandatory=True, initial=None)
->>>>>>> 12ecb7cb
 
     @classmethod
     def from_path(cls, path, username):
         """
         Load a node certificate from a specified path.
-<<<<<<< HEAD
 
         :param FilePath path: Directory where user certificate and key
             files are stored.
@@ -296,11 +290,6 @@
         """
         key_filename = username + b".key"
         cert_filename = username + b".crt"
-=======
-        """
-        key_filename = b"{user}.key".format(user=username)
-        cert_filename = b"{user}.crt".format(user=username)
->>>>>>> 12ecb7cb
         keypair, certificate = load_certificate_from_path(
             path, key_filename, cert_filename
         )
@@ -309,7 +298,6 @@
         return cls(credential=credential, username=username)
 
     @classmethod
-<<<<<<< HEAD
     def initialize(cls, output_path, authority, username):
         """
         Generate a certificate signed by the supplied root certificate.
@@ -329,25 +317,6 @@
         # authority, which in our case is a byte string identifying
         # the cluster.
         organizational_unit = authority.common_name
-=======
-    def initialize(cls, path, authority, username):
-        """
-        Generate a certificate signed by the supplied root certificate.
-
-        :param FilePath path: Directory where the certificate will be stored.
-        :param CertificateAuthority authority: The certificate authority with
-            which this certificate will be signed.
-        :param bytes username: The username to be included in the certificate.
-        """
-        key_filename = b"{user}.key".format(user=username)
-        cert_filename = b"{user}.crt".format(user=username)
-        # The common name for the node certificate.
-        name = b"user-{user}".format(user=username)
-        # The organizational unit is set to the common name of the
-        # authority, which in our case is a byte string identifying
-        # the cluster.
-        organizational_unit = authority.credential.certificate.getSubject().CN
->>>>>>> 12ecb7cb
         dn = DistinguishedName(
             commonName=name, organizationalUnitName=organizational_unit
         )
@@ -355,10 +324,10 @@
         request = keypair.keypair.requestObject(dn)
         serial = os.urandom(16).encode(b"hex")
         serial = int(serial, 16)
-<<<<<<< HEAD
-        cert = authority.credential.keypair.keypair.signRequestObject(
+        cert = sign_certificate_request(
+            authority.credential.keypair.keypair,
             authority.credential.certificate.getSubject(), request,
-            serial, EXPIRY_20_YEARS, b"sha256"
+            serial, EXPIRY_DATE, b'sha256'
         )
         credential = FlockerCredential(
             path=output_path, keypair=keypair, certificate=cert
@@ -366,19 +335,6 @@
         credential.write_credential_files(
             key_filename, cert_filename)
         instance = cls(credential=credential, username=username)
-=======
-        cert = sign_certificate_request(
-            authority.credential.keypair.keypair,
-            authority.credential.certificate.getSubject(), request,
-            serial, EXPIRY_DATE, 'sha256'
-        )
-        credential = FlockerCredential(
-            path=path, keypair=keypair, certificate=cert
-        )
-        instance = cls(credential=credential, username=username)
-        instance.credential.write_credential_files(
-            key_filename, cert_filename)
->>>>>>> 12ecb7cb
         return instance
 
 
@@ -426,11 +382,7 @@
         # The organizational unit is set to the common name of the
         # authority, which in our case is a byte string identifying
         # the cluster.
-<<<<<<< HEAD
         organizational_unit = authority.common_name
-=======
-        organizational_unit = authority.credential.certificate.getSubject().CN
->>>>>>> 12ecb7cb
         dn = DistinguishedName(
             commonName=name, organizationalUnitName=organizational_unit
         )
@@ -438,28 +390,16 @@
         request = keypair.keypair.requestObject(dn)
         serial = os.urandom(16).encode(b"hex")
         serial = int(serial, 16)
-<<<<<<< HEAD
-        cert = authority.credential.keypair.keypair.signRequestObject(
+        cert = sign_certificate_request(
+            authority.credential.keypair.keypair,
             authority.credential.certificate.getSubject(), request,
-            serial, EXPIRY_20_YEARS, 'sha256'
+            serial, EXPIRY_DATE, 'sha256'
         )
         credential = FlockerCredential(
             path=path, keypair=keypair, certificate=cert)
         credential.write_credential_files(
             key_filename, cert_filename)
         instance = cls(credential=credential, uuid=node_uuid)
-=======
-        cert = sign_certificate_request(
-            authority.credential.keypair.keypair,
-            authority.credential.certificate.getSubject(), request,
-            serial, EXPIRY_DATE, 'sha256'
-        )
-        credential = FlockerCredential(
-            path=path, keypair=keypair, certificate=cert)
-        instance = cls(credential=credential, uuid=node_uuid)
-        instance.credential.write_credential_files(
-            key_filename, cert_filename)
->>>>>>> 12ecb7cb
         return instance
 
 
@@ -498,11 +438,7 @@
         # The organizational unit is set to the common name of the
         # authority, which in our case is a byte string identifying
         # the cluster.
-<<<<<<< HEAD
         organizational_unit = authority.common_name
-=======
-        organizational_unit = authority.credential.certificate.getSubject().CN
->>>>>>> 12ecb7cb
         dn = DistinguishedName(
             commonName=name, organizationalUnitName=organizational_unit
         )
@@ -510,15 +446,6 @@
         request = keypair.keypair.requestObject(dn)
         serial = os.urandom(16).encode(b"hex")
         serial = int(serial, 16)
-<<<<<<< HEAD
-        cert = authority.credential.keypair.keypair.signRequestObject(
-            authority.credential.certificate.getSubject(), request,
-            serial, EXPIRY_20_YEARS, 'sha256'
-        )
-        credential = FlockerCredential(
-            path=path, keypair=keypair, certificate=cert)
-        credential.write_credential_files(
-=======
         cert = sign_certificate_request(
             authority.credential.keypair.keypair,
             authority.credential.certificate.getSubject(), request,
@@ -526,9 +453,7 @@
         )
         credential = FlockerCredential(
             path=path, keypair=keypair, certificate=cert)
-        instance = cls(credential=credential)
-        instance.credential.write_credential_files(
->>>>>>> 12ecb7cb
+        credential.write_credential_files(
             CONTROL_KEY_FILENAME, CONTROL_CERTIFICATE_FILENAME)
         instance = cls(credential=credential)
         return instance
@@ -542,13 +467,10 @@
     """
     credential = field(mandatory=True)
 
-<<<<<<< HEAD
     @property
     def common_name(self):
         return self.credential.certificate.getSubject().CN
 
-=======
->>>>>>> 12ecb7cb
     @classmethod
     def from_path(cls, path):
         try:
@@ -589,12 +511,7 @@
         )
         credential = FlockerCredential(
             path=path, keypair=keypair, certificate=certificate)
-<<<<<<< HEAD
         credential.write_credential_files(
-=======
-        instance = cls(credential=credential)
-        instance.credential.write_credential_files(
->>>>>>> 12ecb7cb
             AUTHORITY_KEY_FILENAME, AUTHORITY_CERTIFICATE_FILENAME)
         instance = cls(credential=credential)
         return instance