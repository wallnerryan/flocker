# Copyright Hybrid Logic Ltd.  See LICENSE file for details.

"""In-memory fake filesystem APIs, for use with unit tests."""

from __future__ import absolute_import

from zope.interface import implementer

from characteristic import attributes

from twisted.internet.defer import succeed

from .interfaces import IFilesystemSnapshots, IStoragePool, IFilesystem


@implementer(IFilesystemSnapshots)
class CannedFilesystemSnapshots(object):
    """In-memory filesystem snapshotter."""
    def __init__(self, results):
        """
        :param results: A ``list`` of ``Deferred`` instances, results of calling
            ``create()``.
        """
        self._results = results
        self._snapshots = []

    def create(self, name):
        d = self._results.pop(0)
        d.addCallback(lambda _: self._snapshots.append(name))
        return d

    def list(self):
        return succeed(self._snapshots)


@implementer(IFilesystem)
@attributes(["path"])
class DirectoryFilesystem(object):
    """A directory pretending to be an independent filesystem."""

    def get_path(self):
        return self.path


@implementer(IStoragePool)
class FilesystemStoragePool(object):
    """A :class:`IStoragePool` implementation that just creates directories.

    Rather than mounting actual filesystems, they are emulated by simply
    creating a directory for each filesystem.
    """
    def __init__(self, root):
        """
        :param FilePath root: The root directory.
        """
        self._root = root

    def create(self, volume):
        filesystem = self.get(volume)
        filesystem.get_path().makedirs()
        return succeed(filesystem)

    def get(self, volume):
        return DirectoryFilesystem(
<<<<<<< HEAD
            mountpoint=self._root.child(b"%s.%s" % (
            volume.uuid.encode("ascii"), volume.name.encode("ascii"))))

    def enumerate(self):
        if self._root.isdir():
            return succeed({
                    DirectoryFilesystem(mountpoint=mountpoint)
                    for mountpoint in self._root.children()})
        return succeed(set())
=======
            path=self._root.child(b"%s.%s" % (
                volume.uuid.encode("ascii"), volume.name.encode("ascii"))))
>>>>>>> 9b7c4649
<|MERGE_RESOLUTION|>--- conflicted
+++ resolved
@@ -62,17 +62,12 @@
 
     def get(self, volume):
         return DirectoryFilesystem(
-<<<<<<< HEAD
-            mountpoint=self._root.child(b"%s.%s" % (
-            volume.uuid.encode("ascii"), volume.name.encode("ascii"))))
+            path=self._root.child(b"%s.%s" % (
+                volume.uuid.encode("ascii"), volume.name.encode("ascii"))))
 
     def enumerate(self):
         if self._root.isdir():
             return succeed({
                     DirectoryFilesystem(mountpoint=mountpoint)
                     for mountpoint in self._root.children()})
-        return succeed(set())
-=======
-            path=self._root.child(b"%s.%s" % (
-                volume.uuid.encode("ascii"), volume.name.encode("ascii"))))
->>>>>>> 9b7c4649
+        return succeed(set())