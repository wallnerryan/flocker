# Copyright Hybrid Logic Ltd.  See LICENSE file for details.

"""
Tests for :module:`flocker.volume.script`.
"""

from twisted.trial.unittest import SynchronousTestCase
from twisted.python.filepath import FilePath
from twisted.application.service import Service
<<<<<<< HEAD
=======
from twisted.python.usage import Options
>>>>>>> 56eab839

from ...testtools import (
    StandardOptionsTestsMixin
)
from ..testtools import (
    make_volume_options_tests
)
from ..script import (
    VolumeOptions, VolumeManagerScript, flocker_volume_options
)


class VolumeManagerScriptMainTests(SynchronousTestCase):
    """
    Tests for ``VolumeManagerScript.main``.
    """
    def test_deferred_result(self):
        """
        ``VolumeScript.main`` returns a ``Deferred`` on success.
        """
<<<<<<< HEAD
        script = VolumeScript()
        script._service_factory = lambda *args, **kwargs: Service()
=======
        script = VolumeManagerScript()
>>>>>>> 56eab839
        options = VolumeOptions()
        options["config"] = FilePath(self.mktemp())
        dummy_reactor = object()
        result = script.main(dummy_reactor, options, Service())
        self.assertIs(None, self.successResultOf(result))


class VolumeOptionsTests(StandardOptionsTestsMixin, SynchronousTestCase):
    """
    Tests for :class:`VolumeOptions`.
    """
    options = VolumeOptions


@flocker_volume_options
class DummyVolumeOptions(Options):
    """
    An ``Options`` class that uses ``flocker_volume_options`` for the purposes
    of testing.
    """


class MakeVolumeOptionsTests(make_volume_options_tests(DummyVolumeOptions)):
    """
    Tests for ``make_volume_options``.
    """


class StandardVolumeOptionsTests(make_volume_options_tests(VolumeOptions)):
    """
    Tests for ``VolumeService`` specific arguments of ``VolumeOptions``.
    """<|MERGE_RESOLUTION|>--- conflicted
+++ resolved
@@ -7,10 +7,7 @@
 from twisted.trial.unittest import SynchronousTestCase
 from twisted.python.filepath import FilePath
 from twisted.application.service import Service
-<<<<<<< HEAD
-=======
 from twisted.python.usage import Options
->>>>>>> 56eab839
 
 from ...testtools import (
     StandardOptionsTestsMixin
@@ -31,12 +28,7 @@
         """
         ``VolumeScript.main`` returns a ``Deferred`` on success.
         """
-<<<<<<< HEAD
-        script = VolumeScript()
-        script._service_factory = lambda *args, **kwargs: Service()
-=======
         script = VolumeManagerScript()
->>>>>>> 56eab839
         options = VolumeOptions()
         options["config"] = FilePath(self.mktemp())
         dummy_reactor = object()
