--- conflicted
+++ resolved
@@ -23,11 +23,8 @@
 from twisted.internet.defer import succeed, fail
 from twisted.python.filepath import FilePath
 from twisted.application.internet import StreamServerEndpointService
-<<<<<<< HEAD
 from twisted.internet.ssl import ClientContextFactory
-=======
 from twisted.internet.task import Clock
->>>>>>> e2c5555c
 
 from .._protocol import (
     SerializableArgument,
