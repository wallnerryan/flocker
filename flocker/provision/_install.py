--- conflicted
+++ resolved
@@ -11,15 +11,7 @@
 from urlparse import urljoin
 from characteristic import attributes
 
-<<<<<<< HEAD
-from ._common import PackageSource, Kernel
-
-ZFS_REPO = ("https://s3.amazonaws.com/archive.zfsonlinux.org/"
-            "fedora/zfs-release$(rpm -E %dist).noarch.rpm")
-CLUSTERHQ_REPO = ("https://storage.googleapis.com/archive.clusterhq.com/"
-                  "fedora/clusterhq-release$(rpm -E %dist).noarch.rpm")
-=======
-from ._common import PackageSource, Variants
+from ._common import PackageSource, Variants, Kernel
 
 ZFS_REPO = {
     'fedora-20': "https://s3.amazonaws.com/archive.zfsonlinux.org/"
@@ -33,7 +25,6 @@
     'centos-7': "https://s3.amazonaws.com/clusterhq-archive/"
                 "centos/clusterhq-release$(rpm -E %dist).noarch.rpm",
 }
->>>>>>> 9b28e13a
 
 
 @attributes(["command"])
@@ -139,7 +130,6 @@
     ]
 
 
-<<<<<<< HEAD
 KOJI_URL_TEMPLATE = (
     'https://kojipkgs.fedoraproject.org/packages/kernel'
     '/{version}/{release}.{distribution}/{architecture}'
@@ -182,7 +172,9 @@
     url = koji_kernel_url(DIGITALOCEAN_KERNEL)
     return [
         Run.from_args(['yum', 'update', '-y', url]),
-=======
+    ]
+
+
 def task_upgrade_kernel_centos():
     return [
         Run.from_args([
@@ -191,7 +183,6 @@
         Run.from_args([
             "yum", "install", "-y", "epel-release"]),
         Run.from_args(['sync'])
->>>>>>> 9b28e13a
     ]
 
 
