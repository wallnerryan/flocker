# Copyright Hybrid Logic Ltd.  See LICENSE file for details.
# -*- test-case-name: flocker.node.test.test_script -*-

"""
The command-line ``flocker-changestate`` and ``flocker-reportstate``
tools.
"""

import sys

from twisted.python.usage import Options, UsageError


from yaml import safe_load, safe_dump
from yaml.error import YAMLError

from zope.interface import implementer

from ._config import marshal_configuration

from ..volume.service import (
    ICommandLineVolumeScript, VolumeScript)

from ..volume.script import flocker_volume_options
from ..common.script import (
    flocker_standard_options, FlockerScriptRunner, main_for_service)
from . import (ConfigurationError, model_from_configuration, Deployer,
               FlockerConfiguration, current_from_configuration)

__all__ = [
    "flocker_changestate_main",
    "flocker_reportstate_main",
    "flocker_volume_main",
]


@flocker_standard_options
@flocker_volume_options
class ChangeStateOptions(Options):
    """
    Command line options for ``flocker-changestate`` management tool.
    """

    longdesc = """\
    flocker-changestate is called by flocker-deploy to set the configuration of
    a node.

    * deployment_configuration: The YAML string describing the desired
        deployment configuration.

    * application_configuration: The YAML string describing the desired
        application configuration.

    * current_configuration: The YAML string describing the current
        cluster configuration.

    * hostname: The hostname of this node. Used by the node to identify which
        applications from deployment_configuration should be running.
    """
    synopsis = ("Usage: flocker-changestate [OPTIONS] "
                "<deployment configuration> <application configuration> "
                "<cluster configuration> <hostname>")

    def parseArgs(self, deployment_config, application_config, current_config,
                  hostname):
        """
        Parse `deployment_config`, `application_config` and `current_config`
        strings as YAML, and into a :class:`Deployment` instance. Assign
        the resulting instance to this `Options` dictionary. Decode a
        supplied hostname as ASCII and assign to a `hostname` key.

        :param bytes deployment_config: The YAML string describing the desired
            deployment configuration.

        :param bytes application_config: The YAML string describing the desired
            application configuration.

        :param bytes current_config: The YAML string describing the current
            cluster configuration.

        :param bytes hostname: The ascii encoded hostname of this node.

        :raises UsageError: If the configuration files cannot be parsed as YAML
            or if the hostname can not be decoded as ASCII.
        """
        try:
            deployment_config = safe_load(deployment_config)
        except YAMLError as e:
            raise UsageError(
                "Deployment config could not be parsed as YAML:\n\n" + str(e)
            )
        try:
            application_config = safe_load(application_config)
        except YAMLError as e:
            raise UsageError(
                "Application config could not be parsed as YAML:\n\n" + str(e)
            )
        try:
            current_config = safe_load(current_config)
        except YAMLError as e:
            raise UsageError(
                "Current config could not be parsed as YAML:\n\n" + str(e)
            )
        try:
            self['hostname'] = hostname.decode('ascii')
        except UnicodeDecodeError:
            raise UsageError(
                "Non-ASCII hostname: {hostname}".format(hostname=hostname)
            )

        try:
            configuration = FlockerConfiguration(application_config)
            parsed_applications = configuration.applications()
            self['deployment'] = model_from_configuration(
                applications=parsed_applications,
                deployment_configuration=deployment_config)
        except ConfigurationError as e:
            raise UsageError(
                'Configuration Error: {error}'
                .format(error=str(e))
            )
        # Current configuration is not written by a human, so don't bother
        # with nice error for failure to parse:
        self["current"] = current_from_configuration(current_config)


@implementer(ICommandLineVolumeScript)
class ChangeStateScript(object):
    """
    A command to get a node into a desired state by pushing volumes, starting
    and stopping applications, opening up application ports and setting up
    routes to other nodes.

    :ivar DockerClient _docker_client: See the ``docker_client`` parameter to
        ``__init__``.
    """
    def __init__(self, docker_client=None):
        """
        :param DockerClient docker_client: The object to use to talk to the
            Docker server.
        """
        self._docker_client = docker_client

    def main(self, reactor, options, volume_service):
        deployer = Deployer(volume_service, self._docker_client)
        return deployer.change_node_state(
            desired_state=options['deployment'],
            current_cluster_state=options['current'],
            hostname=options['hostname']
        )


def flocker_changestate_main():
    return FlockerScriptRunner(
        script=VolumeScript(ChangeStateScript()),
        options=ChangeStateOptions()
    ).main()


@flocker_standard_options
@flocker_volume_options
class ReportStateOptions(Options):
    """
    Command line options for ``flocker-reportstate`` management tool.
    """

    longdesc = """\
    flocker-reportstate is called by flocker-deploy to get the configuration of
    a node.
    """
    synopsis = ("Usage: flocker-reportstate [OPTIONS]")


@implementer(ICommandLineVolumeScript)
class ReportStateScript(object):
    """
    A command to return the state of a node.

    :ivar DockerClient _docker_client: See the ``docker_client`` parameter to
        ``__init__``.
    """
    _stdout = sys.stdout

    def __init__(self, docker_client=None, network=None):
        """
        :param DockerClient docker_client: The object to use to talk to the
            Docker server.

        :param INetwork network: The object to use to interact with the node's
            network configuration.
        """
        self._docker_client = docker_client
        self._network = network

    def main(self, reactor, options, volume_service):
        deployer = Deployer(volume_service, self._docker_client, self._network)
        d = deployer.discover_node_configuration()
        d.addCallback(marshal_configuration)
        d.addCallback(safe_dump)
        d.addCallback(self._stdout.write)
        return d


def flocker_reportstate_main():
    return FlockerScriptRunner(
        script=VolumeScript(ReportStateScript()),
        options=ReportStateOptions()
    ).main()


@flocker_standard_options
@flocker_volume_options
class VolumeServeOptions(Options):
<<<<<<< HEAD
    """
    Command line options for ``flocker-serve`` cluster management process.
    """
=======
    """
    Command line options for ``flocker-zfs-agent`` cluster management process.
    """
>>>>>>> 776ae74d


@implementer(ICommandLineVolumeScript)
class VolumeServeScript(object):
    """
    A command to start a long-running process to manage volumes on one node of
    a Flocker cluster.
    """
    def main(self, reactor, options, volume_service):
        return main_for_service(reactor, volume_service)


def flocker_volume_main():
    return FlockerScriptRunner(
        script=VolumeScript(VolumeServeScript()),
        options=VolumeServeOptions()
    ).main()<|MERGE_RESOLUTION|>--- conflicted
+++ resolved
@@ -211,15 +211,9 @@
 @flocker_standard_options
 @flocker_volume_options
 class VolumeServeOptions(Options):
-<<<<<<< HEAD
-    """
-    Command line options for ``flocker-serve`` cluster management process.
-    """
-=======
     """
     Command line options for ``flocker-zfs-agent`` cluster management process.
     """
->>>>>>> 776ae74d
 
 
 @implementer(ICommandLineVolumeScript)
