# Copyright Hybrid Logic Ltd.  See LICENSE file for details.
# -*- test-case-name: flocker.node.test.test_script,flocker.node.functional.test_script -*- # noqa

"""
The command-line ``flocker-*-agent`` tools.
"""

from functools import partial
from socket import socket
from os import getpid

import yaml

from jsonschema import FormatChecker, Draft4Validator

from pyrsistent import PRecord, field

from zope.interface import implementer

from twisted.python.filepath import FilePath
from twisted.python.usage import Options

from ..volume.service import DEFAULT_CONFIG_PATH, VolumeService, FLOCKER_POOL
from ..common.script import (
    ICommandLineScript,
    flocker_standard_options, FlockerScriptRunner, main_for_service)
from . import P2PManifestationDeployer, ApplicationNodeDeployer
from ._loop import AgentLoopService
from .agents.blockdevice import LoopbackBlockDeviceAPI, BlockDeviceDeployer
from ..control._model import ip_to_uuid
from ..control import ConfigurationError


__all__ = [
    "flocker_dataset_agent_main",
]


def _get_external_ip(host, port):
    """
    Get an external IP address for this node that can in theory connect to
    the given host and port.

    See https://clusterhq.atlassian.net/browse/FLOC-1751 for better solution.
    :param host: A host to connect to.
    :param port: The port to connect to.

    :return unicode: IP address of external interface on this node.
    """
    sock = socket()
    try:
        sock.setblocking(False)
        sock.connect_ex((host, port))
        return unicode(sock.getsockname()[0], "ascii")
    finally:
        sock.close()


def validate_configuration(configuration):
    """
<<<<<<< HEAD
    # TODO change

    Extract configuration from provided options.
=======
    Validate a provided configuration.
>>>>>>> 2a92762a

    :param dict configuration: A desired configuration for an agent.

    :raises: jsonschema.ValidationError if the configuration is invalid.
    """
    schema = {
        "$schema": "http://json-schema.org/draft-04/schema#",
        "type": "object",
        "required": ["version", "control-service", "dataset"],
        "properties": {
            "version": {
                "type": "number",
                "maximum": 1,
                "minimum": 1,
            },
            "control-service": {
                "type": "object",
                "required": ["hostname"],
                "properties": {
                    "hostname": {
                        "type": "string",
                        "format": "hostname",
                    },
                    "port": {"type": "integer"},
                }
            },
            "dataset": {
                "type": "object",
                "oneOf": [
                    {
                        "required": ["backend"],
                        "properties": {
                            "backend": {
                                "type": "string",
                                "pattern": "zfs",
                            },
                            "zfs-pool": {
                                "type": "string",
                            },
                        }
                    },
                    {
                        "required": ["backend"],
                        "properties": {
                            "backend": {
                                "type": "string",
                                "pattern": "loopback",
                            },
                            "loopback-pool": {
                                "type": "string",
                            },
                        }

                    },
                ]
            }
        }
    }

    v = Draft4Validator(schema, format_checker=FormatChecker())
    v.validate(configuration)
<<<<<<< HEAD
=======


@implementer(ICommandLineVolumeScript)
class ZFSAgentScript(object):
    """
    A command to start a long-running process to manage volumes on one node of
    a Flocker cluster.
    """
    def main(self, reactor, options, volume_service):
        try:
            agent_config = options[u'agent-config']
            configuration = yaml.safe_load(agent_config.getContent())
        except IOError:
            raise ConfigurationError(
                "Configuration file does not exist at '{}'.".format(
                    agent_config.path))

        validate_configuration(configuration=configuration)

        host = configuration['control-service']['hostname']
        port = configuration['control-service'].get("port", 4524)
        ip = _get_external_ip(host, port)
        # Soon we'll extract this from TLS certificate for node.  Until then
        # we'll just do a temporary hack (probably to be fixed in FLOC-1783).
        node_uuid = ip_to_uuid(ip)
        deployer = P2PManifestationDeployer(ip, volume_service,
                                            node_uuid=node_uuid)
        loop = AgentLoopService(reactor=reactor, deployer=deployer,
                                host=host, port=port)
        volume_service.setServiceParent(loop)
        return main_for_service(reactor, loop)


def flocker_zfs_agent_main():
    return FlockerScriptRunner(
        script=VolumeScript(ZFSAgentScript()),
        options=ZFSAgentOptions()
    ).main()
>>>>>>> 2a92762a


@flocker_standard_options
class _AgentOptions(Options):
    """
    Command line options for agents.

    XXX: This is a hack. Better to have required options and to share the
    common options with ``ZFSAgentOptions``.
    """
    # Use as basis for subclass' synopsis:
    synopsis = "Usage: {} [OPTIONS]"

    optParameters = [
        ["agent-config", "c", "/etc/flocker/agent.yml",
         "The configuration file to set the control service."],
    ]

    def postOptions(self):
        self['agent-config'] = FilePath(self['agent-config'])


class DatasetAgentOptions(_AgentOptions):
    """
    Command line options for ``flocker-dataset-agent``.
    """
    longdesc = """\
    flocker-dataset-agent runs a dataset convergence agent on a node.
    """

    synopsis = _AgentOptions.synopsis.format("flocker-dataset-agent")


class ContainerAgentOptions(_AgentOptions):
    """
    Command line options for ``flocker-container-agent``.
    """
    longdesc = """\
    flocker-container-agent runs a container convergence agent on a node.
    """

    synopsis = _AgentOptions.synopsis.format("flocker-container-agent")


@implementer(ICommandLineScript)
class AgentScript(PRecord):
    """
    Implement top-level logic for the ``flocker-dataset-agent`` and
    ``flocker-container-agent`` scripts.

    :ivar service_factory: A two-argument callable that returns an ``IService``
        provider that will get run when this script is run.  The arguments
        passed to it are the reactor being used and a ``AgentOptions``
        instance which has parsed any command line options that were given.
    """
    service_factory = field(mandatory=True)

    def main(self, reactor, options):
        return main_for_service(
            reactor,
            self.service_factory(reactor, options)
        )


class AgentServiceFactory(PRecord):
    """
    Implement general agent setup in a way that's usable by
    ``AgentScript`` but also easily testable.

    Possibly ``ICommandLineScript`` should be replaced by something that is
    inherently more easily tested so that this separation isn't required.

    :ivar deployer_factory: A two-argument callable to create an
        ``IDeployer`` provider for this script.  The arguments are a
        ``hostname`` keyword argument and a ``node_uuid`` keyword
        argument. They must be passed by keyword.
    """
    deployer_factory = field(mandatory=True)

    def get_service(self, reactor, options):
        """
        Create an ``AgentLoopService`` instance.

        :param reactor: The reactor to give to the service so it can schedule
            timed events and make network connections.

        :param AgentOptions options: The command-line options to use to
            configure the loop and the loop's deployer.

        :return: The ``AgentLoopService`` instance.
        """
        try:
            agent_config = options[u'agent-config']
            configuration = yaml.safe_load(agent_config.getContent())
        except IOError:
<<<<<<< HEAD
            # TODO test for this
=======
>>>>>>> 2a92762a
            raise ConfigurationError(
                "Configuration file does not exist at '{}'.".format(
                    agent_config.path))

        validate_configuration(configuration=configuration)

        host = configuration['control-service']['hostname']
        port = configuration['control-service'].get('port', 4524)
        ip = _get_external_ip(host, port)
        return AgentLoopService(
            reactor=reactor,
            # Temporary hack, to be fixed in FLOC-1783 probably:
            deployer=self.deployer_factory(
                node_uuid=ip_to_uuid(ip),
                dataset_configuration=configuration['dataset'],
                reactor=reactor,
                host=ip,
            ),
            host=host, port=port,
        )


def zfs_deployer_factory(reactor, configuration):
    """
    TODO
    """
    volume_service = VolumeService(
        config_path=DEFAULT_CONFIG_PATH,
        pool=configuration.get('zfs-pool', FLOCKER_POOL),
        reactor=reactor,
    )

    return partial(P2PManifestationDeployer, volume_service=volume_service)


def loopback_deployer_factory(reactor, configuration):
    """
    TODO
    """
    api = LoopbackBlockDeviceAPI.from_path(
        configuration.get('loopback-pool', '/var/lib/flocker/loopback'),
        # Make up a new value every time this script starts.  This will ensure
        # different instances of the script using this backend always appear to
        # be running on different nodes (as far as attachment is concerned).
        # This is a good thing since it makes it easy to simulate a multi-node
        # cluster by running multiple instances of the script.  Similar effect
        # could be achieved by making this id a command line argument but that
        # would be harder to implement and harder to use.
        compute_instance_id=bytes(getpid()),
    )

    return partial(BlockDeviceDeployer, block_device_api=api)


def dataset_deployer_from_configuration(node_uuid, dataset_configuration,
                                        reactor, host):
    """
    TODO
    """
    # TODO do what with node uuid?
    # TODO do what with compute_instance_id?

    deployer_factories = {
        "zfs": zfs_deployer_factory,
        "loopback": loopback_deployer_factory,
    }

    backend = dataset_configuration['backend']
    deployer_factory = deployer_factories[backend]
    deployer_partial = deployer_factory(reactor, dataset_configuration)
    return deployer_partial(hostname=host)


def flocker_dataset_agent_main():
    """
    Implementation of the ``flocker-dataset-agent`` command line script.

    This starts a dataset convergence agent.  It currently supports only the
    loopback block device backend.  Later it will be capable of starting a
    dataset agent using any of the support dataset backends.
    """
    service_factory = AgentServiceFactory(
        deployer_factory=dataset_deployer_from_configuration,
    ).get_service
    agent_script = AgentScript(
        service_factory=service_factory,
    )
    return FlockerScriptRunner(
        script=agent_script,
        options=DatasetAgentOptions()
    ).main()


def flocker_container_agent_main():
    """
    Implementation of the ``flocker-container-agent`` command line script.

    This starts a Docker-based container convergence agent.
    """
    service_factory = AgentServiceFactory(
        deployer_factory=ApplicationNodeDeployer
    ).get_service
    agent_script = AgentScript(service_factory=service_factory)
    return FlockerScriptRunner(
        script=agent_script,
        options=ContainerAgentOptions()
    ).main()<|MERGE_RESOLUTION|>--- conflicted
+++ resolved
@@ -20,7 +20,8 @@
 from twisted.python.filepath import FilePath
 from twisted.python.usage import Options
 
-from ..volume.service import DEFAULT_CONFIG_PATH, VolumeService, FLOCKER_POOL
+from ..volume.script import flocker_volume_options
+from ..volume.service import DEFAULT_CONFIG_PATH, VolumeService, FLOCKER_POOL, ICommandLineVolumeScript, VolumeScript
 from ..common.script import (
     ICommandLineScript,
     flocker_standard_options, FlockerScriptRunner, main_for_service)
@@ -36,6 +37,27 @@
 ]
 
 
+@flocker_standard_options
+@flocker_volume_options
+class ZFSAgentOptions(Options):
+    """
+    Command line options for ``flocker-zfs-agent`` cluster management process.
+    """
+    longdesc = """\
+    flocker-zfs-agent runs a ZFS-backed convergence agent on a node.
+    """
+
+    synopsis = ("Usage: flocker-zfs-agent [OPTIONS]")
+    optParameters = [
+        ["agent-config", "c", "/etc/flocker/agent.yml",
+         "The configuration file to set the control service."],
+    ]
+
+    def postOptions(self):
+        self['agent-config'] = FilePath(self['agent-config'])
+
+
+
 def _get_external_ip(host, port):
     """
     Get an external IP address for this node that can in theory connect to
@@ -58,13 +80,7 @@
 
 def validate_configuration(configuration):
     """
-<<<<<<< HEAD
-    # TODO change
-
-    Extract configuration from provided options.
-=======
     Validate a provided configuration.
->>>>>>> 2a92762a
 
     :param dict configuration: A desired configuration for an agent.
 
@@ -126,8 +142,6 @@
 
     v = Draft4Validator(schema, format_checker=FormatChecker())
     v.validate(configuration)
-<<<<<<< HEAD
-=======
 
 
 @implementer(ICommandLineVolumeScript)
@@ -166,7 +180,6 @@
         script=VolumeScript(ZFSAgentScript()),
         options=ZFSAgentOptions()
     ).main()
->>>>>>> 2a92762a
 
 
 @flocker_standard_options
@@ -262,10 +275,6 @@
             agent_config = options[u'agent-config']
             configuration = yaml.safe_load(agent_config.getContent())
         except IOError:
-<<<<<<< HEAD
-            # TODO test for this
-=======
->>>>>>> 2a92762a
             raise ConfigurationError(
                 "Configuration file does not exist at '{}'.".format(
                     agent_config.path))
