--- conflicted
+++ resolved
@@ -8,10 +8,7 @@
 
 from twisted.internet.defer import fail, FirstError, succeed
 from twisted.trial.unittest import SynchronousTestCase
-<<<<<<< HEAD
 from twisted.python.filepath import FilePath
-=======
->>>>>>> 57cf5fd6
 
 from .. import (Deployer, Application, DockerImage, Deployment, Node,
                 StateChanges, Port)
@@ -19,13 +16,9 @@
 from ..gear import GearClient, FakeGearClient, AlreadyExists, Unit, PortMap
 from ...route import Proxy, make_memory_network
 from ...route._iptables import HostNetwork
-<<<<<<< HEAD
 from ...volume.service import Volume
 from ...volume.testtools import create_volume_service
-=======
-from ...testtools import create_volume_service
-from ...volume.service import Volume
->>>>>>> 57cf5fd6
+
 
 
 class DeployerAttributesTests(SynchronousTestCase):
