# Copyright Hybrid Logic Ltd.  See LICENSE file for details.

"""
APIs for parsing and validating configuration.
"""

from ._model import Application, DockerImage


class Configuration(object):
    """
    Validate and parse configurations.
    """
    def _applications_from_configuration(self, application_configuration):
        """
        Validate and parse a given application configuration.

        :param dict application_configuration: Map of applications to Docker
            images.
        :raises KeyError: if there are validation errors.
        """
        if 'applications' not in application_configuration:
            raise KeyError('Missing applications key')

        applications = {}
        for application_name, config in (
            application_configuration['applications'].items()):
            try:
                image_name = config.pop('image')
            except KeyError as e:
                raise KeyError(
                    ("Application '{application_name}' has a config error. "
                     "Missing value for '{message}'.").format(
                         application_name=application_name, message=e.message)
                )

            try:
                image = DockerImage.from_string(image_name)
            except ValueError as e:
                raise KeyError(
                    ("Application '{application_name}' has a config error. "
                     "Invalid Docker image name. {message}.").format(
                         application_name=application_name, message=e.message)
                )

            applications[application_name] = Application(name=application_name,
                                                         image=image)

            if config:
                raise KeyError(
                    ("Application '{application_name}' has a config error. "
                     "Unrecognised keys: {keys}.").format(
                         application_name=application_name,
                         keys=', '.join(config.keys()))
                )
        return applications

<<<<<<< HEAD
    def model_from_configuration(self, application_configuration,
                                 deployment_configuration):
        pass
        # applications = self._applications_from_configuration(
#             application_configuration)
=======
    def _deployment_from_configuration(self, deployment_configuration):
        if 'nodes' not in deployment_configuration:
            raise KeyError('Missing nodes key')

        for hostname, applications in deployment_configuration['nodes'].items():
            if not isinstance(applications, list):
                raise ValueError(
                    "Node {node_name} has a config error. "
                    "Wrong value type: {value_type}. "
                    "Should be list.".format(node_name=hostname,
                                             value_type=applications.__class__.__name__)
                )

    def model_from_configuration(self, application_configuration, deployment_configuration):
        applications = self._applications_from_configuration(application_configuration)
>>>>>>> ea8a3c47
<|MERGE_RESOLUTION|>--- conflicted
+++ resolved
@@ -55,13 +55,6 @@
                 )
         return applications
 
-<<<<<<< HEAD
-    def model_from_configuration(self, application_configuration,
-                                 deployment_configuration):
-        pass
-        # applications = self._applications_from_configuration(
-#             application_configuration)
-=======
     def _deployment_from_configuration(self, deployment_configuration):
         if 'nodes' not in deployment_configuration:
             raise KeyError('Missing nodes key')
@@ -76,5 +69,4 @@
                 )
 
     def model_from_configuration(self, application_configuration, deployment_configuration):
-        applications = self._applications_from_configuration(application_configuration)
->>>>>>> ea8a3c47
+        applications = self._applications_from_configuration(application_configuration)