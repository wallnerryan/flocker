# Copyright Hybrid Logic Ltd.  See LICENSE file for details.

"""
A Cinder implementation of the ``IBlockDeviceAPI``.
"""
<<<<<<< HEAD
from subprocess import check_output
=======
import time
>>>>>>> abfb7585
from uuid import UUID

from bitmath import Byte, GB

from keystoneclient_rackspace.v2_0 import RackspaceAuth
from keystoneclient.session import Session

from cinderclient.client import Client

from zope.interface import implementer, Interface

from .blockdevice import IBlockDeviceAPI, BlockDeviceVolume, UnknownVolume

# The key name used for identifying the Flocker cluster_id in the metadata for
# a volume.
CLUSTER_ID_LABEL = u'flocker-cluster-id'

# The key name used for identifying the Flocker dataset_id in the metadata for
# a volume.
DATASET_ID_LABEL = u'flocker-dataset-id'

# The Rackspace authentication endpoint
# See http://docs.rackspace.com/cbs/api/v1.0/cbs-devguide/content/Authentication-d1e647.html # noqa
RACKSPACE_AUTH_URL = "https://identity.api.rackspacecloud.com/v2.0"


class ICinderVolumeManager(Interface):
    """
    The parts of ``cinderclient.v1.volumes.VolumeManager`` that we use.
    See: https://github.com/openstack/python-cinderclient/blob/master/cinderclient/v1/volumes.py#L135 # noqa
    """
    def create(size, metadata=None):
        """
        Creates a volume.

        :param size: Size of volume in GB
        :param metadata: Optional metadata to set on volume creation
        :rtype: :class:`Volume`
        """

    def list():
        """
        Lists all volumes.

        :rtype: list of :class:`Volume`
        """

    def set_metadata(volume, metadata):
        """
        Update/Set a volumes metadata.

        :param volume: The :class:`Volume`.
        :param metadata: A list of keys to be set.
        """

    def attach(volume, instance_uuid, mountpoint):
        """
         Set attachment metadata.

        :param volume: The :class:`Volume` (or its ID) you would like
            to attach.
        :param instance_uuid: uuid of the attaching instance.
        :param mountpoint: mountpoint on the attaching instance.
        """

def wait_for_volume(volume_manager, expected_volume,
                    expected_status=u'available',
                    time_limit=60):
    """
    Wait for a ``Volume`` with the same ``id`` as ``expected_volume`` to be
    listed and to have a ``status`` value of ``expected_status``.

    :param ICinderVolumeManager volume_manager: An API for listing volumes.
    :param Volume expected_volume: The ``Volume`` to wait for.
    :param unicode expected_status: The ``Volume.status`` to wait for.
    :param int time_limit: The maximum time, in seconds, to wait for the
        ``expected_volume`` to have ``expected_status``.
    :raises Exception: If ``expected_volume`` with ``expected_status`` is not
        listed within ``time_limit``.
    :returns: The listed ``Volume`` that matches ``expected_volume``.
    """
    start_time = time.time()
    while True:
        for listed_volume in volume_manager.list():
            if listed_volume.id == expected_volume.id:
                if listed_volume.status == expected_status:
                    return listed_volume

        elapsed_time = time.time() - start_time
        if elapsed_time < time_limit:
            time.sleep(0.1)
        else:
            raise Exception(
                'Timed out while waiting for volume. '
                'Expected Volume: {!r}, '
                'Expected Status: {!r}, '
                'Elapsed Time: {!r}, '
                'Time Limit: {!r}.'.format(
                    expected_volume, expected_status, elapsed_time, time_limit
                )
            )


def _instance_uuid():
    """
    See http://wiki.christophchamp.com/index.php/Xenstore
    $ sudo xenstore-read name
    instance-6ddfb6c0-d264-4e77-846a-aa67e4fe89df

    # This is how we can get the instance_uuid of this node.
    # But to satisfy the current IBlockDeviceAPI.list API we'll need
    # to match the OpenStack instance_uuid to the hostname (or soon,
    # the Flocker Node UUD). How will we do that?
    # We don't really want this implementation to have to query the
    # OpenStack servers list and even if it could get that list, how
    # is it going to match Flocker node UUIDs to OpenStack
    # instance_uuid.
    # Perhaps BlockDeviceVolume.host should have the OpenStack
    # instance_uuid and there should be an extra
    # IBlockDeviceAPI.is_local_volume method (or something)
    """
    prefix = 'instance-'
    name = check_output(['xenstore-read', 'name']).rstrip()
    return UUID(name[len(prefix):])


@implementer(IBlockDeviceAPI)
class CinderBlockDeviceAPI(object):
    """
    A cinder implementation of ``IBlockDeviceAPI`` which creates block devices
    in an OpenStack cluster using Cinder APIs.
    """
    def __init__(self, volume_manager, cluster_id):
        """
        :param ICinderVolumeManager volume_manager: A client for interacting
            with Cinder API.
        :param UUID cluster_id: An ID that will be included in the names of
            Cinder block devices in order to associate them with a particular
            Flocker cluster.
        """
        self.volume_manager = volume_manager
        self.cluster_id = cluster_id

    def create_volume(self, dataset_id, size):
        """
        Create a block device using the ICinderVolumeManager.
        The cluster_id and dataset_id are stored as metadata on the volume.

        See: http://docs.rackspace.com/cbs/api/v1.0/cbs-devguide/content/POST_createVolume_v1__tenant_id__volumes_volumes.html # noqa

        TODO:
         * Assign a Human readable name and description?
        """
        metadata = {
            CLUSTER_ID_LABEL: unicode(self.cluster_id),
            DATASET_ID_LABEL: unicode(dataset_id),
        }
        # We supply metadata here and it'll be included in the returned cinder
        # volume record, but it'll be lost by Rackspace, so...
        requested_volume = self.volume_manager.create(
            size=Byte(size).to_GB().value,
            metadata=metadata,
        )
        created_volume = wait_for_volume(self.volume_manager, requested_volume)
        # So once the volume has actually been created, we set the metadata
        # again. One day we hope this won't be necessary.
        # See Rackspace support ticket: 150422-ord-0000495'
        self.volume_manager.set_metadata(created_volume, metadata)
        # Use requested volume here, because it has the desired metadata.
        return _blockdevicevolume_from_cinder_volume(requested_volume)

    def list_volumes(self):
        """
        Return ``BlockDeviceVolume`` instances for all the Cinder Volumes that
        have the expected ``cluster_id`` in their metadata.

        See: http://docs.rackspace.com/cbs/api/v1.0/cbs-devguide/content/GET_getVolumesDetail_v1__tenant_id__volumes_detail_volumes.html # noqa
        """
        volumes = []
        for cinder_volume in self.volume_manager.list():
            if _is_cluster_volume(self.cluster_id, cinder_volume):
                volumes.append(
                    _blockdevicevolume_from_cinder_volume(cinder_volume)
                )
        return volumes

    def _get(self, blockdevice_id):
        for volume in self.list_volumes():
            if volume.blockdevice_id == blockdevice_id:
                return volume
        raise UnknownVolume(blockdevice_id)

    def resize_volume(self, blockdevice_id, size):
        pass

    def attach_volume(self, blockdevice_id, host):
        """
        The attaching may have to be done via the nova client :-(
        See http://www.florentflament.com/blog/openstack-volume-in-use-although-vm-doesnt-exist.html

        When I attach using the cinder client the volumes become undetachable.
        """
        unattached_volume = self._get(blockdevice_id)
        local_instance_uuid = _instance_uuid()
        self.volume_manager.attach(
            volume=unattached_volume.blockdevice_id,
            instance_uuid=unicode(local_instance_uuid),
            mountpoint=u'auto',
        )
        attached_volume = unattached_volume.set('host', host)
        return attached_volume

    def detach_volume(self, blockdevice_id):
        pass

    def destroy_volume(self, blockdevice_id):
        pass

    def get_device_path(self, blockdevice_id):
        pass


def _is_cluster_volume(cluster_id, cinder_volume):
    """
    :param UUID cluster_id: The uuid4 of a Flocker cluster.
    :param Volume cinder_volume: The Volume with metadata to examine.
    :return: ``True`` if ``cinder_volume`` metadata has a
        ``CLUSTER_ID_LABEL`` value matching ``cluster_id`` else ``False``.
    """
    actual_cluster_id = cinder_volume.metadata.get(CLUSTER_ID_LABEL)
    if actual_cluster_id is not None:
        actual_cluster_id = UUID(actual_cluster_id)
        if actual_cluster_id == cluster_id:
            return True
    return False


def _blockdevicevolume_from_cinder_volume(cinder_volume):
    """
    :param Volume cinder_volume: The ``cinderclient.v1.volumes.Volume`` to
        convert.
    :returns: A ``BlockDeviceVolume`` based on values found in the supplied
        cinder Volume.
    """
    return BlockDeviceVolume(
        blockdevice_id=unicode(cinder_volume.id),
        size=int(GB(cinder_volume.size).to_Byte().value),
        host=None,
        dataset_id=UUID(cinder_volume.metadata[DATASET_ID_LABEL])
    )


def rackspace_cinder_client(**kwargs):
    """
    Create a Cinder API client capable of authenticating with Rackspace and
    communicating with their Cinder API.

    :param unicode username: A RackSpace API username.
    :param unicode api_key: A RackSpace API key.
    :param unicode region: A RackSpace region slug.
    :return: A ``cinderclient.v1.clien.Client`` instance with a ``volumes``
        attribute that conforms to ``ICinderVolumeManager``.
    """
    username = kwargs.pop('username')
    api_key = kwargs.pop('key')
    region = kwargs.pop('region')

    auth = RackspaceAuth(
        auth_url=RACKSPACE_AUTH_URL,
        username=username,
        api_key=api_key
    )
    session = Session(auth=auth)
    return Client(version=1, session=session, region_name=region)


CINDER_CLIENT_FACTORIES = {
    'rackspace': rackspace_cinder_client,
}


def cinder_api(cinder_client, cluster_id):
    """
    :param cinderclient.v1.client.Client cinder_client: The Cinder API client
        whose ``volumes`` attribute will be supplied as the ``volume_manager``
        parameter of ``CinderBlockDeviceAPI``.
    :param UUID cluster_id: A Flocker cluster ID.
    :returns: A ``CinderBlockDeviceAPI``.
    """
    return CinderBlockDeviceAPI(
        volume_manager=cinder_client.volumes,
        cluster_id=cluster_id,
    )<|MERGE_RESOLUTION|>--- conflicted
+++ resolved
@@ -3,11 +3,8 @@
 """
 A Cinder implementation of the ``IBlockDeviceAPI``.
 """
-<<<<<<< HEAD
 from subprocess import check_output
-=======
 import time
->>>>>>> abfb7585
 from uuid import UUID
 
 from bitmath import Byte, GB
@@ -72,6 +69,7 @@
         :param instance_uuid: uuid of the attaching instance.
         :param mountpoint: mountpoint on the attaching instance.
         """
+
 
 def wait_for_volume(volume_manager, expected_volume,
                     expected_status=u'available',
@@ -206,7 +204,7 @@
     def attach_volume(self, blockdevice_id, host):
         """
         The attaching may have to be done via the nova client :-(
-        See http://www.florentflament.com/blog/openstack-volume-in-use-although-vm-doesnt-exist.html
+        See http://www.florentflament.com/blog/openstack-volume-in-use-although-vm-doesnt-exist.html # noqa
 
         When I attach using the cinder client the volumes become undetachable.
         """
