# -*- test-case-name: flocker.node.agents.functional.test_cinder,flocker.node.agents.functional.test_cinder_behaviour -*- # noqa
# Copyright Hybrid Logic Ltd.  See LICENSE file for details.

"""
A Cinder implementation of the ``IBlockDeviceAPI``.
"""
import time
from uuid import UUID
from subprocess import check_output

from bitmath import Byte, GB

from eliot import Message, start_action

from pyrsistent import PRecord, field

from keystoneclient.openstack.common.apiclient.exceptions import (
    NotFound as CinderNotFound,
)
from novaclient.exceptions import NotFound as NovaNotFound

from twisted.python.filepath import FilePath

from zope.interface import implementer, Interface

from ...common import auto_openstack_logging
from .blockdevice import (
    IBlockDeviceAPI, BlockDeviceVolume, UnknownVolume, AlreadyAttachedVolume,
    UnattachedVolume,
)

# The key name used for identifying the Flocker cluster_id in the metadata for
# a volume.
CLUSTER_ID_LABEL = u'flocker-cluster-id'

# The key name used for identifying the Flocker dataset_id in the metadata for
# a volume.
DATASET_ID_LABEL = u'flocker-dataset-id'


class ICinderVolumeManager(Interface):
    """
    The parts of ``cinderclient.v1.volumes.VolumeManager`` that we use.
    See:
    https://github.com/openstack/python-cinderclient/blob/master/cinderclient/v1/volumes.py#L135
    """
    def create(size, metadata=None):
        """
        Creates a volume.

        :param size: Size of volume in GB
        :param metadata: Optional metadata to set on volume creation
        :rtype: :class:`Volume`
        """

    def list():
        """
        Lists all volumes.

        :rtype: list of :class:`Volume`
        """

    def set_metadata(volume, metadata):
        """
        Update/Set a volumes metadata.

        :param volume: The :class:`Volume`.
        :param metadata: A list of keys to be set.
        """


class INovaVolumeManager(Interface):
    """
    The parts of ``novaclient.v2.volumes.VolumeManager`` that we use.
    See:
    https://github.com/openstack/python-novaclient/blob/master/novaclient/v2/volumes.py
    """
    def create_server_volume(server_id, volume_id, device):
        """
        Attach a volume identified by the volume ID to the given server ID

        :param server_id: The ID of the server
        :param volume_id: The ID of the volume to attach.
        :param device: The device name
        :rtype: :class:`Volume`
        """


def wait_for_volume(volume_manager, expected_volume,
                    expected_status=u'available',
                    time_limit=60):
    """
    Wait for a ``Volume`` with the same ``id`` as ``expected_volume`` to be
    listed and to have a ``status`` value of ``expected_status``.

    :param ICinderVolumeManager volume_manager: An API for listing volumes.
    :param Volume expected_volume: The ``Volume`` to wait for.
    :param unicode expected_status: The ``Volume.status`` to wait for.
    :param int time_limit: The maximum time, in seconds, to wait for the
        ``expected_volume`` to have ``expected_status``.
    :raises Exception: If ``expected_volume`` with ``expected_status`` is not
        listed within ``time_limit``.
    :returns: The listed ``Volume`` that matches ``expected_volume``.
    """
    start_time = time.time()
    # Log stuff happening in this loop.  FLOC-1833.
    while True:
        # Could be more efficient.  FLOC-1831
        for listed_volume in volume_manager.list():
            if listed_volume.id == expected_volume.id:
                # Could miss the expected status because race conditions.
                # FLOC-1832
                if listed_volume.status == expected_status:
                    return listed_volume

        elapsed_time = time.time() - start_time
        if elapsed_time < time_limit:
            time.sleep(0.1)
        else:
            raise Exception(
                'Timed out while waiting for volume. '
                'Expected Volume: {!r}, '
                'Expected Status: {!r}, '
                'Elapsed Time: {!r}, '
                'Time Limit: {!r}.'.format(
                    expected_volume, expected_status, elapsed_time, time_limit
                )
            )


@implementer(IBlockDeviceAPI)
class CinderBlockDeviceAPI(object):
    """
    A cinder implementation of ``IBlockDeviceAPI`` which creates block devices
    in an OpenStack cluster using Cinder APIs.
    """
    def __init__(self, cinder_volume_manager, nova_volume_manager, cluster_id):
        """
        :param ICinderVolumeManager cinder_volume_manager: A client for
            interacting with Cinder API.
        :param INovaVolumeManager nova_volume_manager: A client for interacting
            with Nova volume API.
        :param UUID cluster_id: An ID that will be included in the names of
            Cinder block devices in order to associate them with a particular
            Flocker cluster.
        """
        self.cinder_volume_manager = cinder_volume_manager
        self.nova_volume_manager = nova_volume_manager
        self.cluster_id = cluster_id

    def compute_instance_id(self):
        """
        Look up the Xen instance ID for this node.
        """
        # See http://wiki.christophchamp.com/index.php/Xenstore
        # $ sudo xenstore-read name
        # instance-6ddfb6c0-d264-4e77-846a-aa67e4fe89df
        prefix = u"instance-"
        command = [b"xenstore-read", b"name"]
        return check_output(command).strip().decode("ascii")[len(prefix):]

    def create_volume(self, dataset_id, size):
        """
        Create a block device using the ICinderVolumeManager.
        The cluster_id and dataset_id are stored as metadata on the volume.

        See:

        http://docs.rackspace.com/cbs/api/v1.0/cbs-devguide/content/POST_createVolume_v1__tenant_id__volumes_volumes.html

        TODO:
         * Assign a Human readable name and description?
        """
        metadata = {
            CLUSTER_ID_LABEL: unicode(self.cluster_id),
            DATASET_ID_LABEL: unicode(dataset_id),
        }
        action_type = u"blockdevice:cinder:create_volume"
        with start_action(action_type=action_type) as action:
            requested_volume = self.cinder_volume_manager.create(
                size=Byte(size).to_GB().value,
                metadata=metadata,
            )
            Message.new(blockdevice_id=requested_volume.id).write()
            wait_for_volume(
                volume_manager=self.cinder_volume_manager,
                expected_volume=requested_volume,
            )
        return _blockdevicevolume_from_cinder_volume(
            cinder_volume=requested_volume,
        )

    def list_volumes(self):
        """
        Return ``BlockDeviceVolume`` instances for all the Cinder Volumes that
        have the expected ``cluster_id`` in their metadata.

        See:

        http://docs.rackspace.com/cbs/api/v1.0/cbs-devguide/content/GET_getVolumesDetail_v1__tenant_id__volumes_detail_volumes.html
        """
        flocker_volumes = []
        for cinder_volume in self.cinder_volume_manager.list():
            if _is_cluster_volume(self.cluster_id, cinder_volume):
                flocker_volume = _blockdevicevolume_from_cinder_volume(
                    cinder_volume
                )
                flocker_volumes.append(flocker_volume)
        return flocker_volumes

    def _get(self, blockdevice_id):
        for volume in self.list_volumes():
            if volume.blockdevice_id == blockdevice_id:
                return volume
        raise UnknownVolume(blockdevice_id)

    def resize_volume(self, blockdevice_id, size):
<<<<<<< HEAD
        """
        Replace an existing volume with a new one of the given size and holding
        all the same data.

        Cinder v1 doesn't support a resize operation.  Cinder v2 does support
        the creation of a new volume derived from an existing volume but with a
        different size.
        """
        old_volume = self._get(blockdevice_id)
        new_volume = self.cinder_volume_manager.create(
            source_volid=blockdevice_id, metadata=old_volume.metadata
        )
        wait_for_volume(
            self.cinder_volume_manager,
            new_volume,
        )
        self.cinder_volume_manager.destroy(blockdevice_id)
=======
        size_gb = Byte(size).to_GB().value
        try:
            self.cinder_volume_manager.extend(blockdevice_id, size_gb)
        except CinderNotFound:
            raise UnknownVolume(blockdevice_id)
>>>>>>> ea89861e

    def attach_volume(self, blockdevice_id, attach_to):
        """
        Attach a volume to an instance using the Nova volume manager.
        """
        # The Cinder volume manager has an API for attaching volumes too.
        # However, it doesn't actually attach the volume: it only updates
        # internal state to indicate that the volume is attached!  Basically,
        # it is an implementation detail of how Nova attached volumes work and
        # no one outside of Nova has any business calling it.
        #
        # See
        # http://www.florentflament.com/blog/openstack-volume-in-use-although-vm-doesnt-exist.html
        unattached_volume = self._get(blockdevice_id)
        if unattached_volume.attached_to is not None:
            raise AlreadyAttachedVolume(blockdevice_id)

        nova_volume = self.nova_volume_manager.create_server_volume(
            # Nova API expects an ID string not UUID.
            server_id=attach_to,
            volume_id=unattached_volume.blockdevice_id,
            # Have Nova assign a device file for us.
            device=None,
        )
        attached_volume = wait_for_volume(
            volume_manager=self.cinder_volume_manager,
            expected_volume=nova_volume,
            expected_status=u'in-use',
        )

        attached_volume = unattached_volume.set('attached_to', attach_to)

        return attached_volume

    def detach_volume(self, blockdevice_id):
        our_id = self.compute_instance_id()
        try:
            nova_volume = self.nova_volume_manager.get(blockdevice_id)
        except NovaNotFound:
            raise UnknownVolume(blockdevice_id)

        try:
            self.nova_volume_manager.delete_server_volume(
                server_id=our_id,
                attachment_id=blockdevice_id
            )
        except NovaNotFound:
            raise UnattachedVolume(blockdevice_id)

        # TODO This'll blow up if the volume is deleted from elsewhere.
        wait_for_volume(
            volume_manager=self.nova_volume_manager,
            expected_volume=nova_volume,
            expected_status=u'available',
        )

    def destroy_volume(self, blockdevice_id):
        try:
            self.cinder_volume_manager.delete(blockdevice_id)
        except CinderNotFound:
            raise UnknownVolume(blockdevice_id)

        while True:
            try:
                self.cinder_volume_manager.get(blockdevice_id)
            except CinderNotFound:
                break

    def get_device_path(self, blockdevice_id):
        try:
            cinder_volume = self.cinder_volume_manager.get(blockdevice_id)
        except CinderNotFound:
            raise UnknownVolume(blockdevice_id)

        # As far as we know you can not have more than one attachment,
        # but, perhaps we're wrong and there should be a test for the
        # multiple attachment case.
        try:
            [attachment] = cinder_volume.attachments
        except ValueError:
            raise UnattachedVolume(blockdevice_id)

        # It could be attached somewher else...
        # https://clusterhq.atlassian.net/browse/FLOC-1830
        return FilePath(attachment['device'])


def _is_cluster_volume(cluster_id, cinder_volume):
    """
    :param UUID cluster_id: The uuid4 of a Flocker cluster.
    :param Volume cinder_volume: The Volume with metadata to examine.
    :return: ``True`` if ``cinder_volume`` metadata has a
        ``CLUSTER_ID_LABEL`` value matching ``cluster_id`` else ``False``.
    """
    actual_cluster_id = cinder_volume.metadata.get(CLUSTER_ID_LABEL)
    if actual_cluster_id is not None:
        actual_cluster_id = UUID(actual_cluster_id)
        if actual_cluster_id == cluster_id:
            return True
    return False


def _blockdevicevolume_from_cinder_volume(cinder_volume):
    """
    :param Volume cinder_volume: The ``cinderclient.v1.volumes.Volume`` to
        convert.
    :returns: A ``BlockDeviceVolume`` based on values found in the supplied
        cinder Volume.
    """
    if cinder_volume.attachments:
        # There should only be one.
        [attachment_info] = cinder_volume.attachments
        # Nova and Cinder APIs return ID strings. Convert to unicode.
        server_id = attachment_info['server_id'].decode("ascii")
    else:
        server_id = None

    return BlockDeviceVolume(
        blockdevice_id=unicode(cinder_volume.id),
        size=int(GB(cinder_volume.size).to_Byte().value),
        attached_to=server_id,
        dataset_id=UUID(cinder_volume.metadata[DATASET_ID_LABEL])
    )


@auto_openstack_logging(ICinderVolumeManager, "_cinder_volumes")
class _LoggingCinderVolumeManager(PRecord):
    _cinder_volumes = field(mandatory=True)


@auto_openstack_logging(INovaVolumeManager, "_nova_volumes")
class _LoggingNovaVolumeManager(PRecord):
    _nova_volumes = field(mandatory=True)


def cinder_api(cinder_client, nova_client, cluster_id):
    """
    :param cinderclient.v1.client.Client cinder_client: The Cinder API client
        whose ``volumes`` attribute will be supplied as the
        ``cinder_volume_manager`` parameter of ``CinderBlockDeviceAPI``.
    :param novaclient.v2.client.Client nova_client: The Nova API client whose
        ``volumes`` attribute will be supplied as the ``nova_volume_manager``
        parameter of ``CinderBlockDeviceAPI``.
    :param UUID cluster_id: A Flocker cluster ID.

    :returns: A ``CinderBlockDeviceAPI``.
    """
    logging_cinder = _LoggingCinderVolumeManager(
        _cinder_volumes=cinder_client.volumes
    )
    logging_nova = _LoggingNovaVolumeManager(
        _nova_volumes=nova_client.volumes
    )
    return CinderBlockDeviceAPI(
        cinder_volume_manager=logging_cinder,
        nova_volume_manager=logging_nova,
        cluster_id=cluster_id,
    )<|MERGE_RESOLUTION|>--- conflicted
+++ resolved
@@ -215,7 +215,6 @@
         raise UnknownVolume(blockdevice_id)
 
     def resize_volume(self, blockdevice_id, size):
-<<<<<<< HEAD
         """
         Replace an existing volume with a new one of the given size and holding
         all the same data.
@@ -224,22 +223,21 @@
         the creation of a new volume derived from an existing volume but with a
         different size.
         """
-        old_volume = self._get(blockdevice_id)
+        size_gb = Byte(size).to_GB().value
+        try:
+            old_volume = self._get(blockdevice_id)
+        except CinderNotFound:
+            raise UnknownVolume(blockdevice_id)
+
         new_volume = self.cinder_volume_manager.create(
-            source_volid=blockdevice_id, metadata=old_volume.metadata
+            source_volid=blockdevice_id, metadata=old_volume.metadata,
+            size=size_gb,
         )
         wait_for_volume(
             self.cinder_volume_manager,
             new_volume,
         )
         self.cinder_volume_manager.destroy(blockdevice_id)
-=======
-        size_gb = Byte(size).to_GB().value
-        try:
-            self.cinder_volume_manager.extend(blockdevice_id, size_gb)
-        except CinderNotFound:
-            raise UnknownVolume(blockdevice_id)
->>>>>>> ea89861e
 
     def attach_volume(self, blockdevice_id, attach_to):
         """
