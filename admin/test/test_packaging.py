--- conflicted
+++ resolved
@@ -925,9 +925,6 @@
                     category=expected_category,
                     dependencies=[Dependency(package='cli-dep')],
                 ),
-<<<<<<< HEAD
-                # clusterhq-flocker-node steps
-=======
                 LintPackage(
                     package_type=expected_package_type,
                     destination_path=expected_destination_path,
@@ -937,8 +934,7 @@
                     architecture="all",
                 ),
 
-                # flocker-node steps
->>>>>>> 97c632c5
+                # clusterhq-flocker-node steps
                 CreateLinks(
                     links=[
                         (FilePath('/opt/flocker/bin/flocker-reportstate'),
